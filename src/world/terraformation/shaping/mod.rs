--- conflicted
+++ resolved
@@ -97,12 +97,6 @@
 ) -> Vec<IVec3> {
     perf_fn_scope!();
 
-<<<<<<< HEAD
-    let kind_neighborhood = build_kind_neighborhood(world, local);
-
-    if let Some(chunk) = world.get_mut(local) {
-        chunk.kinds.neighborhood = kind_neighborhood;
-=======
     // Keeps only existing chunks
     let locals = locals
         .into_iter()
@@ -118,40 +112,18 @@
         .map(|&l| (l, world.get(l).unwrap()))
         .map(|(l, chunk)| (l, faces_occlusion(chunk)))
         .collect::<Vec<_>>();
->>>>>>> a61a3702
 
     for (local, occlusion) in occlusions {
         let chunk = world.get_mut(local).unwrap();
         if occlusion.is_fully_occluded() {
             chunk.vertices = vec![];
         } else {
-<<<<<<< HEAD
-            // TODO: Propagate light?
-            let faces = merge_faces(occlusion, chunk);
-=======
             let faces = faces_merger::merge(occlusion, chunk);
->>>>>>> a61a3702
             chunk.vertices = generate_vertices(faces, kinds_descs);
         }
     }
 
-<<<<<<< HEAD
-/**
- Merge all faces which have the same voxel properties, like kind, lighting, AO and so on.
-
- The basic logic of function was based on [Greedy Mesh](https://0fps.net/2012/06/30/meshing-in-a-minecraft-game/).
- It was heavy modified to use a less mathematical and more logic approach (Yeah I don't understood those aliens letters).
-
- This function is very CPU intense so it should be run in a separated thread to avoid FPS drops.
-
- **Returns** a list of merged [`VoxelFace`]
-*/
-fn merge_faces(occlusion: ChunkFacesOcclusion, chunk: &Chunk) -> Vec<VoxelFace> {
-    // Moved to it's own file, since this function is very complex.
-    faces_merger::merge(occlusion, &chunk)
-=======
     locals
->>>>>>> a61a3702
 }
 
 /**
