--- conflicted
+++ resolved
@@ -1,10 +1,6 @@
 use crate::world::{
     storage::{
-<<<<<<< HEAD
         chunk::{self, Chunk},
-=======
-        chunk::{self, ChunkKind, Chunk},
->>>>>>> a61a3702
         voxel::{self, VoxelFace},
     },
     terraformation::ChunkFacesOcclusion,
@@ -230,8 +226,6 @@
 
     let mut faces_vertices = vec![];
 
-    let kinds = &chunk.kinds;
-
     for side in voxel::SIDES {
         let walk_axis = get_side_walk_axis(side);
         let mut merged = vec![false; chunk::BUFFER_SIZE];
@@ -320,10 +314,6 @@
     #[bench]
     fn merge_faces_half_empty_chunk(b: &mut Bencher) {
         let mut chunk = Chunk::default();
-<<<<<<< HEAD
-=======
-        let kinds = &mut chunk.kinds;
->>>>>>> a61a3702
 
         let mut rng = StdRng::seed_from_u64(53230);
 
@@ -339,10 +329,6 @@
     #[bench]
     fn merge_faces_half_full_chunk(b: &mut Bencher) {
         let mut chunk = Chunk::default();
-<<<<<<< HEAD
-=======
-        let kinds = &mut chunk.kinds;
->>>>>>> a61a3702
 
         let mut rng = StdRng::seed_from_u64(53230);
 
@@ -358,10 +344,6 @@
     #[bench]
     fn merge_faces_worst_case(b: &mut Bencher) {
         let mut chunk = Chunk::default();
-<<<<<<< HEAD
-=======
-        let kinds = &mut chunk.kinds;
->>>>>>> a61a3702
 
         for i in 0..chunk::BUFFER_SIZE {
             chunk.kinds[i] = ((i % u16::MAX as usize) as u16).into();
@@ -393,21 +375,6 @@
         */
 
         let mut chunk = Chunk::default();
-<<<<<<< HEAD
-        chunk.kinds.set((0, 0, 0).into(), 1.into());
-        chunk.kinds.set((0, 0, 2).into(), 1.into());
-        chunk.kinds.set((0, 0, 3).into(), 1.into());
-        chunk.kinds.set((0, 1, 1).into(), 1.into());
-        chunk.kinds.set((0, 1, 2).into(), 1.into());
-        chunk.kinds.set((0, 1, 3).into(), 1.into());
-        chunk.kinds.set((0, 2, 1).into(), 2.into());
-        chunk.kinds.set((0, 2, 2).into(), 1.into());
-        chunk.kinds.set((0, 2, 3).into(), 1.into());
-        chunk.kinds.set((0, 3, 1).into(), 2.into());
-        chunk.kinds.set((0, 3, 2).into(), 2.into());
-        chunk.kinds.set((0, 4, 1).into(), 2.into());
-        chunk.kinds.set((0, 4, 2).into(), 2.into());
-=======
         let kinds = &mut chunk.kinds;
 
         kinds.set((0, 0, 0).into(), 1.into());
@@ -423,7 +390,6 @@
         kinds.set((0, 3, 2).into(), 2.into());
         kinds.set((0, 4, 1).into(), 2.into());
         kinds.set((0, 4, 2).into(), 2.into());
->>>>>>> a61a3702
 
         let merged = super::merge(ChunkFacesOcclusion::default(), &chunk)
             .into_iter()
@@ -516,21 +482,6 @@
         */
 
         let mut chunk = Chunk::default();
-<<<<<<< HEAD
-        chunk.kinds.set((0, 0, 1).into(), 1.into());
-        chunk.kinds.set((0, 0, 2).into(), 1.into());
-        chunk.kinds.set((0, 0, 4).into(), 1.into());
-        chunk.kinds.set((0, 1, 1).into(), 1.into());
-        chunk.kinds.set((0, 1, 2).into(), 1.into());
-        chunk.kinds.set((0, 1, 3).into(), 1.into());
-        chunk.kinds.set((0, 2, 1).into(), 1.into());
-        chunk.kinds.set((0, 2, 2).into(), 1.into());
-        chunk.kinds.set((0, 2, 3).into(), 2.into());
-        chunk.kinds.set((0, 3, 2).into(), 2.into());
-        chunk.kinds.set((0, 3, 3).into(), 2.into());
-        chunk.kinds.set((0, 4, 2).into(), 2.into());
-        chunk.kinds.set((0, 4, 3).into(), 2.into());
-=======
         let kinds = &mut chunk.kinds;
 
         kinds.set((0, 0, 1).into(), 1.into());
@@ -546,7 +497,6 @@
         kinds.set((0, 3, 3).into(), 2.into());
         kinds.set((0, 4, 2).into(), 2.into());
         kinds.set((0, 4, 3).into(), 2.into());
->>>>>>> a61a3702
 
         let merged = super::merge(ChunkFacesOcclusion::default(), &chunk)
             .into_iter()
@@ -639,21 +589,6 @@
         */
 
         let mut chunk = Chunk::default();
-<<<<<<< HEAD
-        chunk.kinds.set((1, 0, 4).into(), 1.into());
-        chunk.kinds.set((2, 0, 4).into(), 1.into());
-        chunk.kinds.set((4, 0, 4).into(), 1.into());
-        chunk.kinds.set((1, 0, 3).into(), 1.into());
-        chunk.kinds.set((2, 0, 3).into(), 1.into());
-        chunk.kinds.set((3, 0, 3).into(), 1.into());
-        chunk.kinds.set((1, 0, 2).into(), 1.into());
-        chunk.kinds.set((2, 0, 2).into(), 1.into());
-        chunk.kinds.set((3, 0, 2).into(), 2.into());
-        chunk.kinds.set((2, 0, 1).into(), 2.into());
-        chunk.kinds.set((3, 0, 1).into(), 2.into());
-        chunk.kinds.set((2, 0, 0).into(), 2.into());
-        chunk.kinds.set((3, 0, 0).into(), 2.into());
-=======
         let kinds = &mut chunk.kinds;
 
         kinds.set((1, 0, 4).into(), 1.into());
@@ -669,7 +604,6 @@
         kinds.set((3, 0, 1).into(), 2.into());
         kinds.set((2, 0, 0).into(), 2.into());
         kinds.set((3, 0, 0).into(), 2.into());
->>>>>>> a61a3702
 
         let merged = super::merge(ChunkFacesOcclusion::default(), &chunk)
             .into_iter()
@@ -762,18 +696,6 @@
         */
 
         let mut chunk = Chunk::default();
-<<<<<<< HEAD
-        chunk.kinds.set((1, 0, 4).into(), 1.into());
-        chunk.kinds.set((2, 0, 4).into(), 1.into());
-        chunk.kinds.set((1, 0, 3).into(), 1.into());
-        chunk.kinds.set((2, 0, 3).into(), 1.into());
-        chunk.kinds.set((1, 0, 2).into(), 1.into());
-        chunk.kinds.set((2, 0, 2).into(), 2.into());
-        chunk.kinds.set((1, 0, 1).into(), 1.into());
-        chunk.kinds.set((2, 0, 1).into(), 1.into());
-        chunk.kinds.set((1, 0, 0).into(), 1.into());
-        chunk.kinds.set((2, 0, 0).into(), 1.into());
-=======
         let kinds = &mut chunk.kinds;
 
         kinds.set((1, 0, 4).into(), 1.into());
@@ -786,7 +708,6 @@
         kinds.set((2, 0, 1).into(), 1.into());
         kinds.set((1, 0, 0).into(), 1.into());
         kinds.set((2, 0, 0).into(), 1.into());
->>>>>>> a61a3702
 
         let merged = super::merge(ChunkFacesOcclusion::default(), &chunk)
             .into_iter()
@@ -868,21 +789,6 @@
         */
 
         let mut chunk = Chunk::default();
-<<<<<<< HEAD
-        chunk.kinds.set((1, 0, 0).into(), 1.into());
-        chunk.kinds.set((2, 0, 0).into(), 1.into());
-        chunk.kinds.set((4, 0, 0).into(), 1.into());
-        chunk.kinds.set((1, 0, 1).into(), 1.into());
-        chunk.kinds.set((2, 0, 1).into(), 1.into());
-        chunk.kinds.set((3, 0, 1).into(), 1.into());
-        chunk.kinds.set((1, 0, 2).into(), 1.into());
-        chunk.kinds.set((2, 0, 2).into(), 1.into());
-        chunk.kinds.set((3, 0, 2).into(), 2.into());
-        chunk.kinds.set((2, 0, 3).into(), 2.into());
-        chunk.kinds.set((3, 0, 3).into(), 2.into());
-        chunk.kinds.set((2, 0, 4).into(), 2.into());
-        chunk.kinds.set((3, 0, 4).into(), 2.into());
-=======
         let kinds = &mut chunk.kinds;
 
         kinds.set((1, 0, 0).into(), 1.into());
@@ -898,7 +804,6 @@
         kinds.set((3, 0, 3).into(), 2.into());
         kinds.set((2, 0, 4).into(), 2.into());
         kinds.set((3, 0, 4).into(), 2.into());
->>>>>>> a61a3702
 
         let merged = super::merge(ChunkFacesOcclusion::default(), &chunk)
             .into_iter()
@@ -991,21 +896,6 @@
         */
 
         let mut chunk = Chunk::default();
-<<<<<<< HEAD
-        chunk.kinds.set((1, 0, 0).into(), 1.into());
-        chunk.kinds.set((2, 0, 0).into(), 1.into());
-        chunk.kinds.set((4, 0, 0).into(), 1.into());
-        chunk.kinds.set((1, 1, 0).into(), 1.into());
-        chunk.kinds.set((2, 1, 0).into(), 1.into());
-        chunk.kinds.set((3, 1, 0).into(), 1.into());
-        chunk.kinds.set((1, 2, 0).into(), 1.into());
-        chunk.kinds.set((2, 2, 0).into(), 1.into());
-        chunk.kinds.set((3, 2, 0).into(), 2.into());
-        chunk.kinds.set((2, 3, 0).into(), 2.into());
-        chunk.kinds.set((3, 3, 0).into(), 2.into());
-        chunk.kinds.set((2, 4, 0).into(), 2.into());
-        chunk.kinds.set((3, 4, 0).into(), 2.into());
-=======
         let kinds = &mut chunk.kinds;
 
         kinds.set((1, 0, 0).into(), 1.into());
@@ -1021,7 +911,6 @@
         kinds.set((3, 3, 0).into(), 2.into());
         kinds.set((2, 4, 0).into(), 2.into());
         kinds.set((3, 4, 0).into(), 2.into());
->>>>>>> a61a3702
 
         let merged = super::merge(ChunkFacesOcclusion::default(), &chunk)
             .into_iter()
@@ -1114,21 +1003,6 @@
         */
 
         let mut chunk = Chunk::default();
-<<<<<<< HEAD
-        chunk.kinds.set((3, 0, 0).into(), 1.into());
-        chunk.kinds.set((2, 0, 0).into(), 1.into());
-        chunk.kinds.set((0, 0, 0).into(), 1.into());
-        chunk.kinds.set((3, 1, 0).into(), 1.into());
-        chunk.kinds.set((2, 1, 0).into(), 1.into());
-        chunk.kinds.set((1, 1, 0).into(), 1.into());
-        chunk.kinds.set((3, 2, 0).into(), 1.into());
-        chunk.kinds.set((2, 2, 0).into(), 1.into());
-        chunk.kinds.set((1, 2, 0).into(), 2.into());
-        chunk.kinds.set((2, 3, 0).into(), 2.into());
-        chunk.kinds.set((1, 3, 0).into(), 2.into());
-        chunk.kinds.set((2, 4, 0).into(), 2.into());
-        chunk.kinds.set((1, 4, 0).into(), 2.into());
-=======
         let kinds = &mut chunk.kinds;
 
         kinds.set((3, 0, 0).into(), 1.into());
@@ -1144,7 +1018,6 @@
         kinds.set((1, 3, 0).into(), 2.into());
         kinds.set((2, 4, 0).into(), 2.into());
         kinds.set((1, 4, 0).into(), 2.into());
->>>>>>> a61a3702
 
         let merged = super::merge(ChunkFacesOcclusion::default(), &chunk)
             .into_iter()
