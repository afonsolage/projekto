use bevy::prelude::*;
use projekto_archive::{ArchiveServer, ArchiveTask};
use projekto_core::coords::Chunk;

use crate::{
    WorldSet,
    asset::ChunkAsset,
    bundle::{
        ChunkBundle, ChunkFacesOcclusion, ChunkFacesSoftLight, ChunkKind, ChunkLight, ChunkLocal,
        ChunkMap, ChunkVertex,
    },
    genesis::{ChunkCreation, GenesisServer, GenesisTask},
};

pub struct ChunkManagementPlugin;

impl Plugin for ChunkManagementPlugin {
    fn build(&self, app: &mut App) {
        app.init_resource::<ChunkMap>()
            .add_event::<ChunkUnload>()
            .add_event::<ChunkLoad>()
            .add_event::<ChunkGen>()
            .add_systems(PreStartup, init_servers)
            .add_systems(
                Update,
                (
                    chunks_unload.run_if(on_event::<ChunkUnload>),
                    chunks_load,
                    chunks_save,
                )
                    .chain()
                    .in_set(WorldSet::ChunkManagement),
            );
    }
}

#[derive(Event, Debug, Clone, Copy)]
pub struct ChunkUnload(pub Chunk);

#[derive(Event, Debug, Clone, Copy)]
pub struct ChunkLoad(pub Chunk);

#[derive(Event, Debug, Clone, Copy)]
pub struct ChunkGen(pub Chunk);

fn init_servers(mut commands: Commands) {
    commands.insert_resource(ArchiveServer::<ChunkAsset>::new("archive/region/"));
    commands.insert_resource(GenesisServer::new(1));
}

fn chunks_unload(
    mut commands: Commands,
    mut chunk_map: ResMut<ChunkMap>,
    mut reader: EventReader<ChunkUnload>,
) {
    let mut count = 0;

    reader.read().for_each(|evt| {
        if let Some(entity) = chunk_map.remove(&evt.0) {
            commands.entity(entity).despawn();
            count += 1;
        } else {
            let local = evt.0;
            warn!("Chunk {local} entity not found.");
        }
    });

    trace!("[chunks_unload] {count} chunks despawned");
}

#[allow(clippy::too_many_arguments)]
fn chunks_load(
    mut commands: Commands,
    mut reader: EventReader<ChunkLoad>,
    mut archive: ResMut<ArchiveServer<ChunkAsset>>,
    genesis: ResMut<GenesisServer>,
    mut load_tasks: Local<Vec<ArchiveTask<ChunkAsset>>>,
    mut gen_tasks: Local<Vec<GenesisTask>>,
    mut map: ResMut<ChunkMap>,
    time: Res<Time>,
) -> Result {
    for &ChunkLoad(chunk) in reader.read() {
        load_tasks.push(archive.load_chunk(chunk)?);
    }

    let mut loaded = 0;
    let mut generated = 0;

    load_tasks.retain_mut(|task| {
        if let Some(result) = task.try_get_result() {
            match result {
                Ok(maybe_asset) => {
                    if let Some(asset) = maybe_asset {
                        let chunk = asset.chunk;
                        let entity = spawn_chunk(&mut commands, asset);
                        map.insert(chunk, entity);

                        loaded += 1;
                    } else {
                        let task = genesis.generate(task.chunk());
                        gen_tasks.push(task);
                    }
                }
                Err(e) => error!("Unabled to load chunk ({}). {e}", task.chunk()),
            }
            // remove task
            false
        } else {
            // keep task
            true
        }
    });

    gen_tasks.retain_mut(|task| {
        if let Some(result) = task.try_get_result() {
            let chunk = task.chunk();
            match result {
                Ok(creation) => {
                    let entity = spawn_created_chunk(&mut commands, chunk, creation);
                    map.insert(chunk, entity);

                    generated += 1;
                }
                Err(e) => error!("Unable to generate chunk ({chunk}). {e}"),
            }
            // remove task
            false
        } else {
            // keep task
            true
        }
    });

    if time.elapsed_wrapped().as_secs() % 10 == 0 {
        trace!(
            "[chunks_spawn] Load tasks: {}. Gen tasks: {}",
            load_tasks.len(),
            gen_tasks.len()
        );
    }

    Ok(())
}

fn spawn_created_chunk(commands: &mut Commands, chunk: Chunk, creation: ChunkCreation) -> Entity {
    let ChunkCreation { kind, light } = creation;
    commands
        .spawn(ChunkBundle {
            local: ChunkLocal(chunk),
            kind: ChunkKind(kind),
            light: ChunkLight(light),
            ..Default::default()
        })
        .id()

    // TODO: save chunk
}

fn spawn_chunk(commands: &mut Commands, asset: ChunkAsset) -> Entity {
    let ChunkAsset {
        chunk,
        kind,
        light,
        occlusion,
        soft_light,
        vertex,
    } = asset;

    commands
        .spawn(ChunkBundle {
            kind: ChunkKind(kind),
            light: ChunkLight(light),
            local: ChunkLocal(chunk),
            occlusion: ChunkFacesOcclusion(occlusion),
            soft_light: ChunkFacesSoftLight(soft_light),
            vertex: ChunkVertex(vertex),
        })
        .id()
}

fn chunks_save(
    mut archive_server: ResMut<ArchiveServer<ChunkAsset>>,
    q_chunks: Query<
        (
            &ChunkLocal,
            &ChunkKind,
            &ChunkLight,
            &ChunkFacesOcclusion,
            &ChunkFacesSoftLight,
            &ChunkVertex,
        ),
        Changed<ChunkVertex>,
    >,
) {
    let mut saved = 0;
    for (
        ChunkLocal(chunk),
        ChunkKind(kind),
        ChunkLight(light),
        ChunkFacesOcclusion(faces_occlusion),
        ChunkFacesSoftLight(soft_light),
        ChunkVertex(vertices),
    ) in q_chunks.iter()
    {
        // TODO: We could serialize everything before sending over to the task
        let asset = ChunkAsset {
            chunk: *chunk,
            kind: kind.clone(),
            light: light.clone(),
            occlusion: faces_occlusion.clone(),
            soft_light: soft_light.clone(),
            vertex: vertices.clone(),
        };
        let _task = archive_server.save_chunk(*chunk, asset);
        saved += 1;
    }

    if saved > 0 {
<<<<<<< HEAD
        trace!("[chunks_save] saved {saved} chunks.");
=======
        trace!("[chunks_save] saved {saved} chunks.",);
>>>>>>> e62820ef
    }
}

// #[cfg(test)]
// mod tests {
//     use bevy::app::ScheduleRunnerPlugin;
//
//     use crate::{
//         bundle::{ChunkKind, ChunkMap},
//         set::Landscape,
//     };
//
//     use super::*;
//
//     #[test]
//     fn chunk_load() {
//         // arrange
//         let mut app = App::new();
//
//         app.add_plugins(MinimalPlugins.set(ScheduleRunnerPlugin::run_once()))
//             .init_resource::<Landscape>()
//             .add_plugins(ChunkManagementPlugin);
//
//         app.world.send_event(ChunkLoad((0, 0).into()));
//
//         // act
//         app.update();
//
//         // assert
//         assert_eq!(
//             app.world.entities().len(),
//             1,
//             "One entity should be spawned"
//         );
//         assert_eq!(
//             app.world.get_resource::<ChunkMap>().unwrap().len(),
//             1,
//             "One entity should be inserted on map"
//         );
//     }
//
//     #[test]
//     fn chunk_gen() {
//         // arrange
//         let mut app = App::new();
//
//         app.add_plugins(MinimalPlugins.set(ScheduleRunnerPlugin::run_once()))
//             .init_resource::<Landscape>()
//             .add_plugins(ChunkManagementPlugin);
//
//         app.world.send_event(ChunkLoad((0, 0).into()));
//
//         // act
//         app.update();
//
//         // assert
//         let kind = app
//             .world
//             .query::<&ChunkKind>()
//             .get_single(&app.world)
//             .unwrap();
//
//         assert!(
//             kind.iter().any(|kind| kind.is_opaque()),
//             "Every chunk should have at least on solid block"
//         );
//     }
// }<|MERGE_RESOLUTION|>--- conflicted
+++ resolved
@@ -216,11 +216,7 @@
     }
 
     if saved > 0 {
-<<<<<<< HEAD
-        trace!("[chunks_save] saved {saved} chunks.");
-=======
         trace!("[chunks_save] saved {saved} chunks.",);
->>>>>>> e62820ef
     }
 }
 
