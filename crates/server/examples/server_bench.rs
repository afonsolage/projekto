use std::time::Duration;

use bevy::{
    app::{AppExit, ScheduleRunnerPlugin},
    log::LogPlugin,
    prelude::*,
<<<<<<< HEAD
    tasks::Task,
};
use projekto_archive::{ArchiveError, ArchiveServer};
=======
    tasks::block_on,
};
use projekto_archive::ArchiveServer;
>>>>>>> bc054536
use projekto_server::{ChunkAsset, WorldServerPlugin, bundle::ChunkMap, set::Landscape};

const TICK_EVERY_MILLIS: u64 = 50;

fn main() {
    let mut app = App::new();

    app.add_plugins((
        LogPlugin::default(),
        AssetPlugin::default(),
        MinimalPlugins.set(ScheduleRunnerPlugin::run_loop(Duration::from_millis(
            TICK_EVERY_MILLIS,
        ))),
        WorldServerPlugin,
    ))
    .add_systems(Startup, setup)
    .add_systems(Last, check_if_finished)
    .run();
}

fn setup(mut commands: Commands) {
    commands.insert_resource(Landscape {
        center: IVec2::ZERO,
        radius: 32,
    });
}

fn check_if_finished(
    map: Res<ChunkMap>,
<<<<<<< HEAD
    mut exit: EventWriter<AppExit>,
    mut archive_server: ResMut<ArchiveServer<ChunkAsset>>,
    mut local: Local<Option<Task<Vec<(i32, i32, Option<ArchiveError>)>>>>,
) {
    if map.len() >= 4225 {
        if local.is_none() {
            *local = Some(archive_server.do_maintenance_stuff());
        } else if let Some(task) = &*local
            && task.is_finished()
        {
            exit.write(AppExit::Success);
        }
=======
    mut archive_server: ResMut<ArchiveServer<ChunkAsset>>,
    mut exit: EventWriter<AppExit>,
) {
    if map.len() >= 4225 {
        exit.write(AppExit::Success);
        block_on(archive_server.do_maintenance_stuff());
>>>>>>> bc054536
    }
}<|MERGE_RESOLUTION|>--- conflicted
+++ resolved
@@ -4,15 +4,10 @@
     app::{AppExit, ScheduleRunnerPlugin},
     log::LogPlugin,
     prelude::*,
-<<<<<<< HEAD
     tasks::Task,
 };
-use projekto_archive::{ArchiveError, ArchiveServer};
-=======
-    tasks::block_on,
-};
+use projekto_archive::ArchiveError;
 use projekto_archive::ArchiveServer;
->>>>>>> bc054536
 use projekto_server::{ChunkAsset, WorldServerPlugin, bundle::ChunkMap, set::Landscape};
 
 const TICK_EVERY_MILLIS: u64 = 50;
@@ -42,7 +37,6 @@
 
 fn check_if_finished(
     map: Res<ChunkMap>,
-<<<<<<< HEAD
     mut exit: EventWriter<AppExit>,
     mut archive_server: ResMut<ArchiveServer<ChunkAsset>>,
     mut local: Local<Option<Task<Vec<(i32, i32, Option<ArchiveError>)>>>>,
@@ -55,13 +49,5 @@
         {
             exit.write(AppExit::Success);
         }
-=======
-    mut archive_server: ResMut<ArchiveServer<ChunkAsset>>,
-    mut exit: EventWriter<AppExit>,
-) {
-    if map.len() >= 4225 {
-        exit.write(AppExit::Success);
-        block_on(archive_server.do_maintenance_stuff());
->>>>>>> bc054536
     }
 }