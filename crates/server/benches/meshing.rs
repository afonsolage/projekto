<<<<<<< HEAD
use bevy::{
    math::IVec3,
    tasks::{IoTaskPool, TaskPoolBuilder},
};
use criterion::{Criterion, criterion_group, criterion_main};
use projekto_archive::ArchiveServer;
use projekto_core::chunk::{self, ChunkStorage};
=======
use bevy::tasks::{IoTaskPool, TaskPoolBuilder};
use criterion::{Criterion, criterion_group, criterion_main};
use projekto_archive::ArchiveServer;
use projekto_core::{
    chunk::{self, ChunkStorage},
    coords::ChunkVoxel,
};
>>>>>>> bc054536
use projekto_server::{
    ChunkAsset,
    meshing::{faces_occlusion, generate_vertices, greedy},
};

pub fn criterion_benchmark(c: &mut Criterion) {
    let ChunkAsset {
        kind,
        light,
        occlusion,
        soft_light,
        chunk,
        ..
    } = setup();

    println!("Kind: {kind:?}");
    println!("Light: {light:?}");
    println!("Occlusion: {occlusion:?}");
    println!("Soft Light: {soft_light:?}");

    let greedy = greedy::generate_faces(&kind, &occlusion, &soft_light);
    let vertices_greedy = generate_vertices(&greedy);

    println!("Greedy: {:?}", greedy.len());
    println!("Vertices Greedy: {:?}", vertices_greedy.len());

    c.bench_function("generate greedy faces", |b| {
        b.iter(|| {
            std::hint::black_box(greedy::generate_faces(&kind, &occlusion, &soft_light));
        });
    });

    c.bench_function("generate vertices", |b| {
        b.iter(|| {
            std::hint::black_box(generate_vertices(&greedy));
        });
    });

    let mut soft_light = Default::default();
    c.bench_function("faces light softening", |b| {
        b.iter(|| {
            projekto_server::light::smooth_lighting(
                chunk,
                &occlusion,
                &mut soft_light,
                |_| Some(&kind),
                |_| Some(&light),
            );
        });
    });

    let mut occlusion = ChunkStorage::default();
    let neighborhood = [Some(&kind); chunk::SIDE_COUNT];

    c.bench_function("faces occlusion", |b| {
        b.iter(|| {
            faces_occlusion(&kind, &mut occlusion, &neighborhood);
        });
    });

    c.bench_function("gather neighborhood light", |b| {
        b.iter(|| {
            std::hint::black_box(projekto_server::light::gather_neighborhood_light(
                chunk,
                ChunkVoxel::default(),
                |_| Some(&kind),
                |_| Some(&light),
            ));
        });
    });
}

fn setup() -> ChunkAsset {
    let _ = IoTaskPool::get_or_init(|| TaskPoolBuilder::new().build());
    let mut server = ArchiveServer::<ChunkAsset>::new("../../archive/region/");
    let task = server.load_chunk((0, 0).into()).unwrap();

    loop {
        if let Some(res) = task.try_get_result() {
            break res.unwrap().unwrap();
        }
    }
}

criterion_group!(benches, criterion_benchmark);
criterion_main!(benches);<|MERGE_RESOLUTION|>--- conflicted
+++ resolved
@@ -1,20 +1,8 @@
-<<<<<<< HEAD
-use bevy::{
-    math::IVec3,
-    tasks::{IoTaskPool, TaskPoolBuilder},
-};
+use bevy::tasks::{IoTaskPool, TaskPoolBuilder};
 use criterion::{Criterion, criterion_group, criterion_main};
 use projekto_archive::ArchiveServer;
 use projekto_core::chunk::{self, ChunkStorage};
-=======
-use bevy::tasks::{IoTaskPool, TaskPoolBuilder};
-use criterion::{Criterion, criterion_group, criterion_main};
-use projekto_archive::ArchiveServer;
-use projekto_core::{
-    chunk::{self, ChunkStorage},
-    coords::ChunkVoxel,
-};
->>>>>>> bc054536
+use projekto_core::coords::ChunkVoxel;
 use projekto_server::{
     ChunkAsset,
     meshing::{faces_occlusion, generate_vertices, greedy},
