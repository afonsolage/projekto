[package]
name = "projekto_widgets"
version = "0.1.0"
edition = "2021"

[dependencies]
bevy = { version = "0.9", default-features = false }

<<<<<<< HEAD
bevy-ui-navigation = "0.22.0"
=======
# Change this to crates.io when an updated version is published
bevy_ecss = { git = "https://github.com/afonsolage/bevy_ecss.git" }


bevy-ui-navigation = "0.20"
>>>>>>> 67ba15fd
<|MERGE_RESOLUTION|>--- conflicted
+++ resolved
@@ -6,12 +6,8 @@
 [dependencies]
 bevy = { version = "0.9", default-features = false }
 
-<<<<<<< HEAD
-bevy-ui-navigation = "0.22.0"
-=======
 # Change this to crates.io when an updated version is published
 bevy_ecss = { git = "https://github.com/afonsolage/bevy_ecss.git" }
 
 
-bevy-ui-navigation = "0.20"
->>>>>>> 67ba15fd
+bevy-ui-navigation = "0.22.0"