use std::time::Duration;

use crate::widget::{Widget, WidgetLabel};
use bevy::{prelude::*, ui::FocusPolicy};
use bevy_ecss::{Class, RegisterComponentSelector};
use bevy_ui_navigation::prelude::{FocusState, Focusable, NavRequest};

#[derive(SystemLabel)]
struct RemoveFocus;

pub(super) struct InputTextPlugin;

impl Plugin for InputTextPlugin {
    fn build(&self, app: &mut App) {
        app.register_type::<InputText>()
            .register_component_selector::<InputText>("input-text")
            .add_system(toggle_focus_visibility.label(RemoveFocus))
            .add_system(hide_caret_when_lose_focus.after(RemoveFocus))
            .add_system(update_text_section)
            .add_system(update_text_backspace)
            .add_system(update_text_characters)
            .add_system(update_text_caret);
    }
}

#[derive(Component, Default, Reflect)]
#[reflect(Component)]
pub struct InputText {
    text: String,
}

impl InputText {
    pub fn take(&mut self) -> String {
        std::mem::take(&mut self.text)
    }
}

<<<<<<< HEAD
#[derive(Component, Debug, Reflect, Clone)]
#[reflect(Component)]
pub struct InputTextTheme {
    pub size: Size,
    pub border: UiRect,
    pub border_color: Color,

    pub text_font: Handle<Font>,
    pub text_size: f32,
    pub text_color: Color,

    pub caret_font: Handle<Font>,
    pub caret_size: f32,
    pub caret_color: Color,

    pub bg_padding: UiRect,
    pub bg_color: Color,
}

impl InputTextTheme {
    fn apply_defaults(&mut self, settings: &WidgetSettings) {
        if self.text_font == Default::default() {
            self.text_font = settings.default_font.clone();
        }

        if self.caret_font == Default::default() {
            self.caret_font = settings.default_font.clone();
        }
    }
}

impl Default for InputTextTheme {
    fn default() -> Self {
        Self {
            size: Size::new(Val::Percent(100.0), Val::Px(20.0)),
            border: UiRect::all(Val::Px(2.0)),
            border_color: Color::rgba(0.5, 0.5, 0.5, 0.2),
            text_font: Default::default(),
            text_size: 15.0,
            text_color: Color::rgb(0.7, 0.7, 0.7),
            caret_font: Default::default(),
            caret_size: 15.0,
            caret_color: Color::rgb(0.9, 0.9, 0.9),
            bg_padding: UiRect::new(Val::Px(2.0), Val::Px(2.0), Val::Px(8.0), Val::Px(8.0)),
            bg_color: Color::rgba(0.1, 0.1, 0.1, 0.9),
        }
    }
}

=======
>>>>>>> 67ba15fd
#[derive(Component)]
struct InputTextMeta {
    text_entity: Entity,
    caret_entity: Entity,
    caret_visible: bool,
    caret_timer: Timer,
}

#[derive(Component)]
struct InputTextDisplayText;

#[derive(Component)]
struct InputTextDisplayCaret;

impl Widget for InputText {
    fn build<L: WidgetLabel>(label: L, commands: &mut Commands) -> Entity {
        let input_panel = NodeBundle {
            focus_policy: FocusPolicy::Block,
            ..Default::default()
        };

        let input_text = commands
            .spawn(TextBundle::from_section("", default()))
            .insert(InputTextDisplayText)
            .insert(Class::new("value"))
            .id();

        let input_caret = commands
            .spawn(TextBundle::from_section("|", default()).with_style(Style {
                display: Display::None,
                ..Default::default()
            }))
            .insert(Focusable::default())
            .insert(InputTextDisplayCaret)
            .insert(Class::new("caret"))
            .id();

        let panel_bg = commands
            .spawn(NodeBundle {
                style: Style {
                    size: Size::new(Val::Percent(100.0), Val::Percent(100.0)),
                    align_items: AlignItems::Center,
                    justify_content: JustifyContent::FlexStart,
                    ..Default::default()
                },
                focus_policy: FocusPolicy::Pass,
                ..Default::default()
            })
            .add_child(input_text)
            .add_child(input_caret)
            .insert(Class::new("background"))
            .id();

        commands
            .spawn(input_panel)
            .add_child(panel_bg)
            .insert(Name::new(label.name()))
            .insert(label)
            .insert(Focusable::new().blocked())
            .insert(InputText::default())
            .insert(InputTextMeta {
                text_entity: input_text,
                caret_entity: input_caret,
                caret_visible: false,
                caret_timer: Timer::from_seconds(0.5, TimerMode::Repeating),
            })
            .id()
    }
}

<<<<<<< HEAD
fn apply_theme(
    mut commands: Commands,
    q_themes: Query<
        (Entity, &InputTextMeta, &InputTextTheme),
        (With<InputText>, Changed<InputTextTheme>),
    >,
    settings: Res<WidgetSettings>,
    mut style_theme_writer: EventWriter<ApplyThemeStyle>,
    mut text_theme_writer: EventWriter<ApplyThemeText>,
) {
    for (entity, meta, theme) in &q_themes {
        let mut theme = theme.clone();
        theme.apply_defaults(&settings);

        text_theme_writer.send(ApplyThemeText(
            meta.caret_entity,
            ThemeText(vec![
                ThemeTextProperty::Font(theme.caret_font),
                ThemeTextProperty::Size(theme.caret_size),
                ThemeTextProperty::Color(theme.caret_color),
            ]),
        ));

        text_theme_writer.send(ApplyThemeText(
            meta.text_entity,
            ThemeText(vec![
                ThemeTextProperty::Font(theme.text_font),
                ThemeTextProperty::Size(theme.text_size),
                ThemeTextProperty::Color(theme.text_color),
            ]),
        ));

        style_theme_writer.send(ApplyThemeStyle(
            entity,
            ThemeStyle(vec![
                ThemeStyleProperty::Size(theme.size),
                ThemeStyleProperty::Border(theme.border),
            ]),
        ));

        commands
            .entity(meta.text_panel_entity)
            .insert(BackgroundColor(theme.bg_color));

        commands
            .entity(entity)
            .insert(BackgroundColor(theme.border_color));
    }
}

=======
>>>>>>> 67ba15fd
fn toggle_focus_visibility(
    mut q: Query<
        (&mut Focusable, &ComputedVisibility, &InputTextMeta),
        (With<InputText>, Changed<ComputedVisibility>),
    >,
    mut writer: EventWriter<NavRequest>,
) {
    for (mut focus, visibility, meta) in &mut q {
        if !visibility.is_visible() && focus.state() != FocusState::Blocked {
            if !focus.block() {
                // TODO: Change it later on when it's possible to remove focus.
                writer.send(NavRequest::FocusOn(meta.caret_entity));
            }
        } else if visibility.is_visible() && focus.state() == FocusState::Blocked {
            focus.unblock();
        }
    }
}

fn hide_caret_when_lose_focus(
    mut q: Query<(&InputTextMeta, &Focusable), (With<InputText>, Changed<Focusable>)>,
    mut q_caret: Query<&mut Style, With<InputTextDisplayCaret>>,
) {
    for (meta, focus) in &mut q {
        if let Ok(mut style) = q_caret.get_mut(meta.caret_entity) {
            if focus.state() != FocusState::Focused && style.display == Display::Flex {
                style.display = Display::None;
            }
        }
    }
}

fn update_text_section(
    q: Query<(&InputText, &InputTextMeta), Changed<InputText>>,
    mut q_child: Query<&mut Text, With<InputTextDisplayText>>,
) {
    for (input_text, meta) in &q {
        q_child
            .get_mut(meta.text_entity)
            .expect("Every InputText should have a text child")
            .sections[0]
            .value = input_text.text.clone();
    }
}

fn update_text_characters(
    mut q: Query<(&Focusable, &mut InputText)>,
    mut events: EventReader<ReceivedCharacter>,
) {
    for (focus, mut input_text) in &mut q {
        if focus.state() == FocusState::Focused {
            for evt in events.iter() {
                input_text.text.push(evt.char);
            }
        }
    }
}

fn update_text_backspace(
    mut q: Query<(&Focusable, &mut InputText)>,
    input_keycode: Res<Input<KeyCode>>,
    mut timer: Local<Timer>,
    time: Res<Time>,
) {
    for (focus, mut input_text) in &mut q {
        if focus.state() == FocusState::Focused {
            timer.tick(time.delta());

            let backspace = if input_keycode.pressed(KeyCode::Back) && timer.finished() {
                timer.set_duration(Duration::from_millis(100));
                timer.reset();
                true
            } else {
                input_keycode.just_pressed(KeyCode::Back)
            };

            if backspace {
                input_text.text.pop();
            }
        }
    }
}

fn update_text_caret(
    mut q: Query<(&Focusable, &mut InputTextMeta), With<InputText>>,
    mut q_caret: Query<&mut Style, With<InputTextDisplayCaret>>,
    time: Res<Time>,
) {
    for (focus, mut meta) in &mut q {
        if focus.state() == FocusState::Focused {
            meta.caret_timer.tick(time.delta());

            if meta.caret_timer.just_finished() {
                let style = &mut q_caret
                    .get_mut(meta.caret_entity)
                    .expect("Every InputText should have a caret child");

                meta.caret_visible = !meta.caret_visible;

                style.display = if meta.caret_visible {
                    Display::Flex
                } else {
                    Display::None
                };
            }
        }
    }
}<|MERGE_RESOLUTION|>--- conflicted
+++ resolved
@@ -35,58 +35,6 @@
     }
 }
 
-<<<<<<< HEAD
-#[derive(Component, Debug, Reflect, Clone)]
-#[reflect(Component)]
-pub struct InputTextTheme {
-    pub size: Size,
-    pub border: UiRect,
-    pub border_color: Color,
-
-    pub text_font: Handle<Font>,
-    pub text_size: f32,
-    pub text_color: Color,
-
-    pub caret_font: Handle<Font>,
-    pub caret_size: f32,
-    pub caret_color: Color,
-
-    pub bg_padding: UiRect,
-    pub bg_color: Color,
-}
-
-impl InputTextTheme {
-    fn apply_defaults(&mut self, settings: &WidgetSettings) {
-        if self.text_font == Default::default() {
-            self.text_font = settings.default_font.clone();
-        }
-
-        if self.caret_font == Default::default() {
-            self.caret_font = settings.default_font.clone();
-        }
-    }
-}
-
-impl Default for InputTextTheme {
-    fn default() -> Self {
-        Self {
-            size: Size::new(Val::Percent(100.0), Val::Px(20.0)),
-            border: UiRect::all(Val::Px(2.0)),
-            border_color: Color::rgba(0.5, 0.5, 0.5, 0.2),
-            text_font: Default::default(),
-            text_size: 15.0,
-            text_color: Color::rgb(0.7, 0.7, 0.7),
-            caret_font: Default::default(),
-            caret_size: 15.0,
-            caret_color: Color::rgb(0.9, 0.9, 0.9),
-            bg_padding: UiRect::new(Val::Px(2.0), Val::Px(2.0), Val::Px(8.0), Val::Px(8.0)),
-            bg_color: Color::rgba(0.1, 0.1, 0.1, 0.9),
-        }
-    }
-}
-
-=======
->>>>>>> 67ba15fd
 #[derive(Component)]
 struct InputTextMeta {
     text_entity: Entity,
@@ -157,59 +105,6 @@
     }
 }
 
-<<<<<<< HEAD
-fn apply_theme(
-    mut commands: Commands,
-    q_themes: Query<
-        (Entity, &InputTextMeta, &InputTextTheme),
-        (With<InputText>, Changed<InputTextTheme>),
-    >,
-    settings: Res<WidgetSettings>,
-    mut style_theme_writer: EventWriter<ApplyThemeStyle>,
-    mut text_theme_writer: EventWriter<ApplyThemeText>,
-) {
-    for (entity, meta, theme) in &q_themes {
-        let mut theme = theme.clone();
-        theme.apply_defaults(&settings);
-
-        text_theme_writer.send(ApplyThemeText(
-            meta.caret_entity,
-            ThemeText(vec![
-                ThemeTextProperty::Font(theme.caret_font),
-                ThemeTextProperty::Size(theme.caret_size),
-                ThemeTextProperty::Color(theme.caret_color),
-            ]),
-        ));
-
-        text_theme_writer.send(ApplyThemeText(
-            meta.text_entity,
-            ThemeText(vec![
-                ThemeTextProperty::Font(theme.text_font),
-                ThemeTextProperty::Size(theme.text_size),
-                ThemeTextProperty::Color(theme.text_color),
-            ]),
-        ));
-
-        style_theme_writer.send(ApplyThemeStyle(
-            entity,
-            ThemeStyle(vec![
-                ThemeStyleProperty::Size(theme.size),
-                ThemeStyleProperty::Border(theme.border),
-            ]),
-        ));
-
-        commands
-            .entity(meta.text_panel_entity)
-            .insert(BackgroundColor(theme.bg_color));
-
-        commands
-            .entity(entity)
-            .insert(BackgroundColor(theme.border_color));
-    }
-}
-
-=======
->>>>>>> 67ba15fd
 fn toggle_focus_visibility(
     mut q: Query<
         (&mut Focusable, &ComputedVisibility, &InputTextMeta),
