use bevy::{prelude::*, ui::FocusPolicy};
use bevy_ecss::RegisterComponentSelector;

use crate::widget::{Widget, WidgetLabel};

const ITEM_HEIGHT: f32 = 20.0;

pub(super) struct ItemListPlugin;

impl Plugin for ItemListPlugin {
    fn build(&self, app: &mut App) {
        app.register_type::<ItemList>()
            .register_type::<ItemIndex>()
            .register_component_selector::<ItemList>("item-list")
            .register_component_selector::<ItemListContainer>("item-list-container")
            .register_component_selector::<ItemIndex>("item-index")
            .add_system(update_item_list_items)
<<<<<<< HEAD
            .add_system(update_item_list_max_visible_items)
            .add_system(apply_theme);
    }
}

#[derive(Component, Debug, Reflect, Clone)]
#[reflect(Component)]
pub struct ItemListTheme {
    item_size: Size,
    item_font_size: f32,
    item_font_color: Color,
    item_font: Handle<Font>,

    background_border: UiRect,
    background_color: Color,

    border: UiRect,
    border_color: Color,
}

impl ItemListTheme {
    fn apply_defaults(&mut self, settings: &WidgetSettings) {
        if self.item_font == Default::default() {
            self.item_font = settings.default_font.clone();
        }
    }
}

impl Default for ItemListTheme {
    fn default() -> Self {
        Self {
            item_size: Size::new(Val::Percent(100.0), Val::Px(20.0)),
            item_font_size: 15.0,
            item_font_color: Color::rgb(0.9, 0.9, 0.9),
            item_font: Default::default(),
            background_border: UiRect::all(Val::Px(5.0)),
            background_color: Color::rgba(0.5, 0.5, 0.5, 0.1),
            border: UiRect::all(Val::Px(2.0)),
            border_color: Color::rgba(0.5, 0.5, 0.5, 0.1),
        }
=======
            .add_system(update_item_list_max_visible_items);
>>>>>>> 67ba15fd
    }
}

#[derive(Component)]
struct ItemListMeta {
    container_entity: Entity,
    max_visible_items: usize,
}

#[derive(Component, Default, Reflect)]
#[reflect(Component)]
struct ItemIndex(usize);

#[derive(Component, Default, Reflect)]
#[reflect(Component)]
pub struct ItemList {
    pub items: Vec<String>,
}

#[derive(Component, Default, Reflect)]
#[reflect(Component)]
struct ItemListContainer;

impl Widget for ItemList {
    fn build<L: WidgetLabel>(label: L, commands: &mut Commands) -> Entity {
        let list_bg = commands
            .spawn(NodeBundle {
                style: Style {
                    size: Size::new(Val::Percent(100.0), Val::Percent(100.0)),
                    border: UiRect::all(Val::Px(5.0)),
                    flex_direction: FlexDirection::Column,
                    flex_shrink: 0.0,
                    ..Default::default()
                },
                focus_policy: FocusPolicy::Pass,
<<<<<<< HEAD
                background_color: Color::rgba(0.1, 0.1, 0.1, 0.9).into(),
                ..default()
=======
                color: Color::rgba(0.1, 0.1, 0.1, 0.9).into(),
                ..Default::default()
>>>>>>> 67ba15fd
            })
            .insert(ItemListContainer)
            .id();

        commands
            .spawn(NodeBundle {
                style: Style {
                    size: Size::new(Val::Percent(100.0), Val::Percent(100.0)),
                    border: UiRect::all(Val::Px(2.0)),
                    flex_direction: FlexDirection::Column,
                    ..Default::default()
                },
                focus_policy: FocusPolicy::Pass,
<<<<<<< HEAD
                background_color: Color::rgba(0.5, 0.5, 0.5, 0.1).into(),
                ..default()
=======
                color: Color::rgba(0.5, 0.5, 0.5, 0.1).into(),
                ..Default::default()
>>>>>>> 67ba15fd
            })
            .add_child(list_bg)
            .insert(Name::new(label.name()))
            .insert(label)
            .insert(ItemList::default())
            .insert(ItemListMeta {
                container_entity: list_bg,
                max_visible_items: 0,
            })
            .id()
    }
}

fn update_item_list_items(
    mut commands: Commands,
    q: Query<(&ItemList, &ItemListMeta), Changed<ItemList>>,
    q_containers: Query<&Children, With<ItemListContainer>>,
    mut q_items: Query<(Entity, &mut Text), With<ItemIndex>>,
) {
    for (item_list, meta) in &q {
        let children = q_containers.get(meta.container_entity).ok();

        // Sync children with item list items
        for (index, item) in item_list.items.iter().rev().enumerate() {
            if index >= meta.max_visible_items {
                break;
            }

            let item_entity = match children {
                Some(children) if index < children.len() => {
                    let (entity, mut text) = q_items
                        .get_mut(children[index])
                        .expect("Child item should exists");
                    text.sections[0].value = item.clone();
                    entity
                }
                _ => {
                    let item = commands
<<<<<<< HEAD
                        .spawn(create_item_bundle(item.clone(), theme))
=======
                        .spawn_bundle(
                            TextBundle::from_section(
                                item,
                                TextStyle {
                                    ..Default::default()
                                },
                            )
                            .with_style(Style {
                                ..Default::default()
                            }),
                        )
>>>>>>> 67ba15fd
                        .id();
                    commands.entity(meta.container_entity).add_child(item);
                    item
                }
            };

            commands
                .entity(item_entity)
                .insert(ItemIndex(index))
                .insert(Name::new(format!("Item {index}")));
        }

        // Remove unused children
        if let Some(children) = children {
            for i in (item_list.items.len() - 1)..children.len() {
                commands.entity(children[i]).despawn();
            }
        }
    }
}

fn update_item_list_max_visible_items(
    mut q: Query<&mut ItemListMeta, (With<ItemList>, Changed<Node>)>,
    q_containers: Query<&Node, With<ItemListContainer>>,
) {
    for mut meta in &mut q {
        if let Ok(container_node) = q_containers.get(meta.container_entity) {
            meta.max_visible_items = (container_node.size().y / ITEM_HEIGHT) as usize;
        }
    }
<<<<<<< HEAD
}

fn apply_theme(
    mut commands: Commands,
    q_themes: Query<
        (Entity, &Children, &ItemListMeta, &ItemListTheme),
        (With<ItemList>, Changed<ItemListTheme>),
    >,
    q_items: Query<With<ItemIndex>>,
    settings: Res<WidgetSettings>,
    mut style_theme_writer: EventWriter<ApplyThemeStyle>,
    mut text_theme_writer: EventWriter<ApplyThemeText>,
) {
    for (entity, children, meta, theme) in &q_themes {
        let mut theme = theme.clone();
        theme.apply_defaults(&settings);

        for &child in children {
            if !q_items.contains(child) {
                continue;
            }

            text_theme_writer.send(ApplyThemeText(
                child,
                ThemeText(vec![
                    ThemeTextProperty::Font(theme.item_font.clone()),
                    ThemeTextProperty::Size(theme.item_font_size),
                    ThemeTextProperty::Color(theme.item_font_color),
                ]),
            ));

            style_theme_writer.send(ApplyThemeStyle(
                child,
                ThemeStyle(vec![ThemeStyleProperty::Size(theme.item_size)]),
            ));
        }

        style_theme_writer.send(ApplyThemeStyle(
            meta.container_entity,
            ThemeStyle(vec![ThemeStyleProperty::Border(theme.background_border)]),
        ));

        style_theme_writer.send(ApplyThemeStyle(
            entity,
            ThemeStyle(vec![ThemeStyleProperty::Border(theme.border)]),
        ));

        commands
            .entity(meta.container_entity)
            .insert(BackgroundColor(theme.background_color));
        commands.entity(entity).insert(BackgroundColor(theme.border_color));
    }
=======
>>>>>>> 67ba15fd
}<|MERGE_RESOLUTION|>--- conflicted
+++ resolved
@@ -14,51 +14,7 @@
             .register_component_selector::<ItemList>("item-list")
             .register_component_selector::<ItemListContainer>("item-list-container")
             .register_component_selector::<ItemIndex>("item-index")
-            .add_system(update_item_list_items)
-<<<<<<< HEAD
-            .add_system(update_item_list_max_visible_items)
-            .add_system(apply_theme);
-    }
-}
-
-#[derive(Component, Debug, Reflect, Clone)]
-#[reflect(Component)]
-pub struct ItemListTheme {
-    item_size: Size,
-    item_font_size: f32,
-    item_font_color: Color,
-    item_font: Handle<Font>,
-
-    background_border: UiRect,
-    background_color: Color,
-
-    border: UiRect,
-    border_color: Color,
-}
-
-impl ItemListTheme {
-    fn apply_defaults(&mut self, settings: &WidgetSettings) {
-        if self.item_font == Default::default() {
-            self.item_font = settings.default_font.clone();
-        }
-    }
-}
-
-impl Default for ItemListTheme {
-    fn default() -> Self {
-        Self {
-            item_size: Size::new(Val::Percent(100.0), Val::Px(20.0)),
-            item_font_size: 15.0,
-            item_font_color: Color::rgb(0.9, 0.9, 0.9),
-            item_font: Default::default(),
-            background_border: UiRect::all(Val::Px(5.0)),
-            background_color: Color::rgba(0.5, 0.5, 0.5, 0.1),
-            border: UiRect::all(Val::Px(2.0)),
-            border_color: Color::rgba(0.5, 0.5, 0.5, 0.1),
-        }
-=======
-            .add_system(update_item_list_max_visible_items);
->>>>>>> 67ba15fd
+            .add_system(update_item_list_items);
     }
 }
 
@@ -94,13 +50,8 @@
                     ..Default::default()
                 },
                 focus_policy: FocusPolicy::Pass,
-<<<<<<< HEAD
                 background_color: Color::rgba(0.1, 0.1, 0.1, 0.9).into(),
                 ..default()
-=======
-                color: Color::rgba(0.1, 0.1, 0.1, 0.9).into(),
-                ..Default::default()
->>>>>>> 67ba15fd
             })
             .insert(ItemListContainer)
             .id();
@@ -114,13 +65,8 @@
                     ..Default::default()
                 },
                 focus_policy: FocusPolicy::Pass,
-<<<<<<< HEAD
                 background_color: Color::rgba(0.5, 0.5, 0.5, 0.1).into(),
                 ..default()
-=======
-                color: Color::rgba(0.5, 0.5, 0.5, 0.1).into(),
-                ..Default::default()
->>>>>>> 67ba15fd
             })
             .add_child(list_bg)
             .insert(Name::new(label.name()))
@@ -159,10 +105,7 @@
                 }
                 _ => {
                     let item = commands
-<<<<<<< HEAD
-                        .spawn(create_item_bundle(item.clone(), theme))
-=======
-                        .spawn_bundle(
+                        .spawn(
                             TextBundle::from_section(
                                 item,
                                 TextStyle {
@@ -173,7 +116,6 @@
                                 ..Default::default()
                             }),
                         )
->>>>>>> 67ba15fd
                         .id();
                     commands.entity(meta.container_entity).add_child(item);
                     item
@@ -204,59 +146,4 @@
             meta.max_visible_items = (container_node.size().y / ITEM_HEIGHT) as usize;
         }
     }
-<<<<<<< HEAD
-}
-
-fn apply_theme(
-    mut commands: Commands,
-    q_themes: Query<
-        (Entity, &Children, &ItemListMeta, &ItemListTheme),
-        (With<ItemList>, Changed<ItemListTheme>),
-    >,
-    q_items: Query<With<ItemIndex>>,
-    settings: Res<WidgetSettings>,
-    mut style_theme_writer: EventWriter<ApplyThemeStyle>,
-    mut text_theme_writer: EventWriter<ApplyThemeText>,
-) {
-    for (entity, children, meta, theme) in &q_themes {
-        let mut theme = theme.clone();
-        theme.apply_defaults(&settings);
-
-        for &child in children {
-            if !q_items.contains(child) {
-                continue;
-            }
-
-            text_theme_writer.send(ApplyThemeText(
-                child,
-                ThemeText(vec![
-                    ThemeTextProperty::Font(theme.item_font.clone()),
-                    ThemeTextProperty::Size(theme.item_font_size),
-                    ThemeTextProperty::Color(theme.item_font_color),
-                ]),
-            ));
-
-            style_theme_writer.send(ApplyThemeStyle(
-                child,
-                ThemeStyle(vec![ThemeStyleProperty::Size(theme.item_size)]),
-            ));
-        }
-
-        style_theme_writer.send(ApplyThemeStyle(
-            meta.container_entity,
-            ThemeStyle(vec![ThemeStyleProperty::Border(theme.background_border)]),
-        ));
-
-        style_theme_writer.send(ApplyThemeStyle(
-            entity,
-            ThemeStyle(vec![ThemeStyleProperty::Border(theme.border)]),
-        ));
-
-        commands
-            .entity(meta.container_entity)
-            .insert(BackgroundColor(theme.background_color));
-        commands.entity(entity).insert(BackgroundColor(theme.border_color));
-    }
-=======
->>>>>>> 67ba15fd
 }